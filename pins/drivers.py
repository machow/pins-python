--- conflicted
+++ resolved
@@ -1,11 +1,8 @@
 from collections.abc import Sequence
 from pathlib import Path
-<<<<<<< HEAD
-from typing import Any, Sequence
+from typing import Any
 
 from pins._adaptors import _create_adaptor
-=======
->>>>>>> 8a4faf12
 
 from .config import PINS_ENV_INSECURE_READ, get_allow_pickle_read
 from .errors import PinsInsecureReadError
@@ -19,25 +16,7 @@
 REQUIRES_SINGLE_FILE = frozenset(["csv", "joblib"])
 
 
-<<<<<<< HEAD
-def load_path(meta, path_to_version):
-    # Check that only a single file name was given
-    fnames = [meta.file] if isinstance(meta.file, str) else meta.file
-    if len(fnames) > 1 and type in REQUIRES_SINGLE_FILE:
-        raise ValueError("Cannot load data when more than 1 file")
-
-=======
-def _assert_is_pandas_df(x, file_type: str) -> None:
-    import pandas as pd
-
-    if not isinstance(x, pd.DataFrame):
-        raise NotImplementedError(
-            f"Currently only pandas.DataFrame can be saved as type {file_type!r}."
-        )
-
-
 def load_path(filename: str, path_to_version, pin_type=None):
->>>>>>> 8a4faf12
     # file path creation ------------------------------------------------------
     if pin_type == "table":
         # this type contains an rds and csv files named data.{ext}, so we match
@@ -165,62 +144,24 @@
     else:
         final_name = f"{fname}{suffix}"
 
-<<<<<<< HEAD
-    if type == "csv":
+    if pin_type == "csv":
         adaptor.write_csv(final_name)
-    elif type == "arrow":
+    elif pin_type == "arrow":
         # NOTE: R pins accepts the type arrow, and saves it as feather.
         #       we allow reading this type, but raise an error for writing.
         adaptor.write_feather(final_name)
-    elif type == "feather":
+    elif pin_type == "feather":
         msg = (
             'Saving data as type "feather" no longer supported. Use type "arrow" instead.'
         )
         raise NotImplementedError(msg)
-    elif type == "parquet":
+    elif pin_type == "parquet":
         adaptor.write_parquet(final_name)
-    elif type == "joblib":
+    elif pin_type == "joblib":
         adaptor.write_joblib(final_name)
-    elif type == "json":
+    elif pin_type == "json":
         adaptor.write_json(final_name)
-    elif type == "file":
-=======
-    if pin_type == "csv":
-        _assert_is_pandas_df(obj, file_type=type)
-
-        obj.to_csv(final_name, index=False)
-
-    elif pin_type == "arrow":
-        # NOTE: R pins accepts the type arrow, and saves it as feather.
-        #       we allow reading this type, but raise an error for writing.
-        _assert_is_pandas_df(obj, file_type=type)
-
-        obj.to_feather(final_name)
-
-    elif pin_type == "feather":
-        _assert_is_pandas_df(obj, file_type=type)
-
-        raise NotImplementedError(
-            'Saving data as type "feather" no longer supported. Use type "arrow" instead.'
-        )
-
-    elif pin_type == "parquet":
-        _assert_is_pandas_df(obj, file_type=type)
-
-        obj.to_parquet(final_name)
-
-    elif pin_type == "joblib":
-        import joblib
-
-        joblib.dump(obj, final_name)
-
-    elif pin_type == "json":
-        import json
-
-        json.dump(obj, open(final_name, "w"))
-
     elif pin_type == "file":
->>>>>>> 8a4faf12
         import contextlib
         import shutil
 
@@ -230,15 +171,10 @@
                     shutil.copyfile(str(file), final)
             return obj
         # ignore the case where the source is the same as the target
-<<<<<<< HEAD
-        with contextlib.suppress(shutil.SameFileError):
-            shutil.copyfile(str(obj), final_name)
-=======
         else:
             with contextlib.suppress(shutil.SameFileError):
                 shutil.copyfile(str(obj), final_name)
 
->>>>>>> 8a4faf12
     else:
         raise NotImplementedError(f"Cannot save type: {pin_type}")
 
