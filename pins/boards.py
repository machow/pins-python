--- conflicted
+++ resolved
@@ -326,11 +326,8 @@
 
         return meta
 
-<<<<<<< HEAD
+
     def pin_download(self, name, version=None, hash=None) -> Sequence[str]:
-=======
-    def pin_download(self, name, version=None, hash=None):
->>>>>>> ca9dde25
         """Download the files contained in a pin.
 
         This method only downloads the files in a pin. In order to read and load
