from __future__ import annotations

from collections.abc import Mapping, Sequence
from dataclasses import InitVar, asdict, dataclass, field, fields
from pathlib import Path
<<<<<<< HEAD
from typing import ClassVar
=======
from typing import Any, ClassVar, Mapping, Sequence
>>>>>>> b36328e5

import yaml

from ._types import IOBase, StrOrFile
from .versions import Version, VersionRaw, guess_version

META_FILENAME = "data.txt"
DEFAULT_API_VERSION = 1


@dataclass
class MetaRaw:
    """Absolute minimum metadata for a pin.

    Parameters
    ----------
    file:
        All relevant files contained in the pin. Note that these be absolute paths
        to fetch from the target filesystem.
    type:
        The type of pin data stored. This is used to determine how to read / write it.
    """

    file: str | Sequence[str] | None
    type: str
    name: str


@dataclass
class Meta:
    """Represent metadata for a pin version.

    Parameters
    ----------
    title:
        A title for the pin.
    description:
        A detailed description of the pin contents.
    tags:
        Optional tags applied to the pin.
    created:
        Datetime the pin was created (TODO: document format).
    pin_hash:
        A hash of the pin.
    file:
        All relevant files in the pin. Should be relative to this pin's folder.
    file_size:
        The total size of the files in the pin.
    type:
        The type of pin data stored. This is used to determine how to read / write it.
    api_version:
        The internal version of the metadata format.
    name:
        TODO - where is this in R pins?
    user:
        A dictionary of additional metadata that may be specified by the user.
    local:
        A dictionary of additional metadata that may be added by the board, depending
        on the backend used. E.g. RStudio Connect content id, url, etc..

    """

    _excluded: ClassVar[set[str]] = {"name", "version", "local"}

    title: str | None
    description: str | None

    # TODO(defer): different from R pins, which has a local field
    created: str
    pin_hash: str

    file: str | Sequence[str]
    file_size: int
    type: str

    api_version: int

    # In the metadata yaml, the created field uses a custom format, so
    # we need a version object in order to render it. You can think of
    # the version here as "the thing that was used to create version_name,
    # pin_hash, created, etc.."
    version: VersionRaw

    tags: list[str] | None = None
    name: str | None = None
    user: Mapping = field(default_factory=dict)
    local: Mapping = field(default_factory=dict)

    unknown_fields: InitVar[dict | None] = None

    def __post_init__(self, unknown_fields: dict | None):
        unknown_fields = {} if unknown_fields is None else unknown_fields

        self._unknown_fields = unknown_fields

    def __getattr__(self, k):
        try:
            return self._unknown_fields[k]
        except KeyError:
            raise AttributeError(f"No metadata field not found: {k}")

    def to_dict(self) -> dict[str, Any]:
        data = asdict(self)

        return data

    def to_pin_dict(self):
        d = self.to_dict()

        for k in self._excluded:
            del d[k]

        # TODO: once tag writing is implemented, delete this line
        del d["tags"]

        return d

    @classmethod
    def from_pin_dict(cls, data, pin_name, version, local=None) -> Meta:
        # TODO: re-arrange Meta argument positions to reflect what's been
        # learned about default arguments. e.g. title was not used at some
        # point in api_version 1
        all_field_names = {entry.name for entry in fields(Meta)}

        keep_fields = all_field_names - cls._excluded

        extra = {"title": None} if "title" not in data else {}
        local = {} if local is None else local

        meta_data = {k: v for k, v in data.items() if k in keep_fields}
        unknown = {k: v for k, v in data.items() if k not in keep_fields}

        return cls(
            **meta_data,
            **extra,
            name=pin_name,
            version=version,
            local=local,
            unknown_fields=unknown,
        )

    def to_pin_yaml(self, f: IOBase | None = None) -> str | None:
        data = self.to_pin_dict()

        return yaml.dump(data, f)


@dataclass
class MetaV0:
    file: str | Sequence[str]
    type: str
    description: str | None

    name: str

    version: VersionRaw

    # holds raw data.txt contents
    original_fields: dict = field(default_factory=dict)
    user: dict = field(default_factory=dict, init=False)
    local: Mapping = field(default_factory=dict)

    title: ClassVar[None] = None
    created: ClassVar[None] = None
    pin_hash: ClassVar[None] = None
    file_size: ClassVar[None] = None
    api_version: ClassVar[None] = None

    def to_dict(self):
        return asdict(self)

    @classmethod
    def from_pin_dict(cls, data, pin_name, version, local=None) -> MetaV0:
        # could infer from dataclasses.fields(), but seems excessive.
        req_fields = {"type", "description"}

        # Note that we need to .get(), since fields may not be in metadata
        req_inputs = {k: data.get(k) for k in req_fields}
        req_inputs["file"] = data["path"]

        local = {} if local is None else local
        return cls(
            **req_inputs,
            name=pin_name,
            original_fields=data,
            version=version,
            local=local,
        )

    def to_pin_dict(self):
        raise NotImplementedError("v0 pins metadata are read only.")

    def to_pin_yaml(self, *args, **kwargs):
        self.to_pin_dict()


class MetaFactory:
    """Responsible for creating and loading (e.g. from yaml) of meta objects."""

    def get_meta_name(self, *args, **kwargs) -> str:
        return META_FILENAME

    def get_version_for_meta(self, api_version) -> Version:
        if api_version != 1:
            raise NotImplementedError(f"Unsupported api_version: {api_version}")

        return Version

    def create(
        self,
        base_folder: str | Path,
        files: Sequence[StrOrFile],
        type,
        # TODO: when files is a string name should be okay as None
        name,
        title,
        description=None,
        created=None,
        user=None,
    ) -> Meta:
        if title is None:
            raise NotImplementedError("title arguments required")
        if isinstance(files, str):
            from pathlib import Path

            version = Version.from_files([files], created)
            p_file = Path(files)
            file_size = p_file.stat().st_size
            file_name = str(Path(files).relative_to(Path(base_folder)))

        elif isinstance(files, IOBase):
            # TODO: in theory can calculate size from a file object, but let's
            # wait until it's clear how calculating file size fits into pins
            # e.g. in combination with folders, etc..

            # from os import fstat
            #
            # version = Version.from_files([files], created)
            # files_size = fstat(files.fileno()).st_size

            raise NotImplementedError("Cannot create from file object.")
        else:
            if isinstance(files, (list, tuple)):
                from pathlib import Path

                file_name = [Path(f).name for f in files]
                file_size = [Path(f).stat().st_size for f in files]
                version = Version.from_files(files, created)

        return Meta(
            title=title,
            description=description,
            file=file_name,  # TODO: FINISH
            file_size=file_size,
            pin_hash=version.hash,
            created=version.render_created(),
            type=type,
            api_version=DEFAULT_API_VERSION,
            name=name,
            user=user if user is not None else {},
            version=version,
        )

    def create_raw(self, files: Sequence[StrOrFile], type: str, name: str) -> MetaRaw:
        return MetaRaw(files, type, name)

    def read_pin_yaml(
        self,
        f: IOBase,
        pin_name: str,
        version: str | VersionRaw,
        local=None,
    ) -> Meta:
        if isinstance(version, str):
            version_obj = guess_version(version)
        else:
            version_obj = version

        data = yaml.safe_load(f)

        api_version = data.get("api_version", 0)
        if api_version >= 2:
            raise NotImplementedError(
                f"api_version {api_version} by this version of the pins library"
            )
        elif api_version == 0:
            cls_meta = MetaV0
        else:
            cls_meta = Meta

        return cls_meta.from_pin_dict(data, pin_name, version=version_obj, local=local)<|MERGE_RESOLUTION|>--- conflicted
+++ resolved
@@ -3,11 +3,7 @@
 from collections.abc import Mapping, Sequence
 from dataclasses import InitVar, asdict, dataclass, field, fields
 from pathlib import Path
-<<<<<<< HEAD
-from typing import ClassVar
-=======
-from typing import Any, ClassVar, Mapping, Sequence
->>>>>>> b36328e5
+from typing import Any, ClassVar
 
 import yaml
 
