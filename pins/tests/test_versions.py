--- conflicted
+++ resolved
@@ -21,7 +21,6 @@
     assert version.hash == "baf3f"
 
 
-<<<<<<< HEAD
 def test_version_from_string_too_many_hyphens():
     with pytest.raises(
         PinsVersionError, match="version string can only have 1 '-', but contains 2"
@@ -34,11 +33,9 @@
         PinsVersionError, match="version string can only have 1 '-', but contains 0"
     ):
         Version.from_string("20220209T220116Zbaf3f")
-=======
 def test_version_from_string_baddate():
     with pytest.raises(PinsVersionError, match="Invalid date part of version: bug"):
         Version.from_string("bug-baf3f")
->>>>>>> a225044c
 
 
 def test_version_hash_file(bytes_):
