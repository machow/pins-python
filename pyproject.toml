[project]
name = "pins"
description = "Publish data sets, models, and other python objects, making it easy to share them across projects and with your colleagues."
readme.content-type = "text/markdown"
readme.file = "README.md"
urls.Documentation = "https://rstudio.github.io/pins-python"
urls.Homepage = "https://github.com/rstudio/pins-python"
authors = [{ name = "Michael Chow", email = "michael.chow@posit.co" }]
maintainers = [{ name = "Isabel Zimmerman", email = "isabel.zimmerman@posit.co" }]
keywords = ["data", "tidyverse"]
classifiers = [
    "Programming Language :: Python :: 3 :: Only",
    "Programming Language :: Python :: 3.8",
    "Programming Language :: Python :: 3.9",
    "Programming Language :: Python :: 3.10",
    "Programming Language :: Python :: 3.11",
    "Programming Language :: Python :: 3.12",
    "License :: OSI Approved :: MIT License",
]
requires-python = ">=3.8"
dynamic = ["version"]
dependencies = [
    "appdirs<2",                # Using appdirs rather than platformdirs is deliberate, see https://github.com/rstudio/pins-python/pull/239
    "fsspec>=2022.2",
    "humanize>=1",
    "importlib-metadata>=4.4",
    "importlib-resources>=1.3",
    "jinja2>=2.10",
    "joblib>=0.12",
    "pandas>=0.23",
    "pyyaml>=3.13",
    "requests",
    "xxhash>=1",
]

[project.optional-dependencies]
aws = ["s3fs"]
azure = ["adlfs"]
doc = [
    "ipykernel",
    "ipython<=8.12",
    "nbclient",
    "nbformat",
    "quartodoc",
]
gcs = ["gcsfs"]
test = [
    "adlfs>=2024.4.1",
    "fastparquet",
    "gcsfs",
    "pip-tools",
    "pyarrow",
    "pytest==7.1.3",
    "pytest-cases",
    "pytest-dotenv",
    "pytest-parallel",
    "s3fs",
]

[build-system]
requires = ["setuptools>=45", "setuptools-scm>=6.2", "wheel"]
build-backend = "setuptools.build_meta"

[tool.setuptools]
include-package-data = true

[tool.setuptools.packages]
find = { namespaces = false }

[tool.setuptools_scm]

[tool.distutils.bdist_wheel]
universal = 1

[tool.pytest.ini_options]
markers = [
    "fs_file: mark test to only run on local filesystem",
    "fs_s3: mark test to only run on AWS S3 bucket filesytem",
    "fs_gcs: mark test to only run on Google Cloud Storage bucket filesystem",
    "fs_abfs: mark test to only run on Azure Datalake filesystem",
    "fs_rsc: mark test to only run on Posit Connect filesystem",
    "skip_on_github: skip this test if running on GitHub",
]
testpaths = ["pins"]
addopts = "--doctest-modules"
doctest_optionflags = "NORMALIZE_WHITESPACE"
<<<<<<< HEAD

[tool.setuptools_scm]

=======
markers = ["skip_on_github: skip this test if running on github"]
>>>>>>> 0260e2ca
[tool.ruff]
line-length = 90
extend-exclude = ["docs"]

[tool.ruff.lint]
select = ["E", "F", "W"]
ignore = ["E501"]<|MERGE_RESOLUTION|>--- conflicted
+++ resolved
@@ -84,13 +84,7 @@
 testpaths = ["pins"]
 addopts = "--doctest-modules"
 doctest_optionflags = "NORMALIZE_WHITESPACE"
-<<<<<<< HEAD
 
-[tool.setuptools_scm]
-
-=======
-markers = ["skip_on_github: skip this test if running on github"]
->>>>>>> 0260e2ca
 [tool.ruff]
 line-length = 90
 extend-exclude = ["docs"]
