[project]
name = "pins"
description = "Publish data sets, models, and other python objects, making it easy to share them across projects and with your colleagues."
readme.content-type = "text/markdown"
readme.file = "README.md"
urls.Documentation = "https://rstudio.github.io/pins-python"
urls.Homepage = "https://github.com/rstudio/pins-python"
authors = [{ name = "Michael Chow", email = "michael.chow@posit.co" }]
maintainers = [{ name = "Isabel Zimmerman", email = "isabel.zimmerman@posit.co" }]
keywords = ["data", "tidyverse"]
classifiers = [
    "Programming Language :: Python :: 3 :: Only",
    "Programming Language :: Python :: 3.8",
    "Programming Language :: Python :: 3.9",
    "Programming Language :: Python :: 3.10",
    "Programming Language :: Python :: 3.11",
    "Programming Language :: Python :: 3.12",
    "License :: OSI Approved :: MIT License",
]
requires-python = ">=3.8"
dynamic = ["version"]
dependencies = [
    "appdirs<2",                # Using appdirs rather than platformdirs is deliberate, see https://github.com/rstudio/pins-python/pull/239
    "fsspec>=2022.2",
    "humanize>=1",
    "importlib-metadata>=4.4",
    "importlib-resources>=1.3",
    "jinja2>=2.10",
    "joblib>=0.12",
    "pandas>=0.23",
    "pyyaml>=3.13",
    "requests",
    "xxhash>=1",
]

[project.optional-dependencies]
aws = ["s3fs"]
azure = ["adlfs"]
check = [
    "pre-commit",
    "pyright==1.1.372", # Pinned; manually sync with .github/workflows/code-checks.yml
    "types-appdirs",
]
doc = [
    "ipykernel",
    "ipython<=8.12",
    "nbclient",
    "nbformat",
    "quartodoc",
]
gcs = ["gcsfs"]
test = [
    "adlfs>=2024.4.1",
    "fastparquet",
    "gcsfs",
    "pip-tools",
    "pyarrow",
    "pytest==7.1.3",
    "pytest-cases",
    "pytest-dotenv",
    "pytest-parallel",
    "s3fs",
]

[build-system]
requires = ["setuptools>=45", "setuptools-scm>=6.2", "wheel"]
build-backend = "setuptools.build_meta"

[tool.setuptools]
include-package-data = true

[tool.setuptools.packages]
find = { namespaces = false }

[tool.setuptools_scm]

[tool.distutils.bdist_wheel]
universal = 1

[tool.pytest.ini_options]
markers = [
    "fs_file: mark test to only run on local filesystem",
    "fs_s3: mark test to only run on AWS S3 bucket filesytem",
    "fs_gcs: mark test to only run on Google Cloud Storage bucket filesystem",
    "fs_abfs: mark test to only run on Azure Datalake filesystem",
    "fs_rsc: mark test to only run on Posit Connect filesystem",
    "skip_on_github: skip this test if running on GitHub",
]
testpaths = ["pins"]
addopts = "--doctest-modules"
doctest_optionflags = "NORMALIZE_WHITESPACE"

[tool.pyright]
include = ["pins"]
exclude = ["**/__pycache__"]
ignore = ["pins/tests"]
pythonVersion = "3.12"       # Use the maximum version supported by python-pins
pythonPlatform = "Linux"

# Tracking compliance with these rules at https://github.com/rstudio/pins-python/issues/272
reportArgumentType = false
reportAssignmentType = false
reportAttributeAccessIssue = false
reportCallIssue = false
reportGeneralTypeIssues = false
reportIncompatibleMethodOverride = false
reportIncompatibleVariableOverride = false
reportIndexIssue = false
reportMissingImports = false
reportMissingTypeStubs = false
reportOptionalIterable = false
reportOptionalMemberAccess = false
reportOptionalSubscript = false
reportPossiblyUnboundVariable = false
reportReturnType = false
reportUnusedExpression = false

[tool.ruff]
line-length = 90
extend-exclude = ["docs"]

[tool.ruff.lint]
select = [
<<<<<<< HEAD
    "E", # Style
    "F", # Errors
    "FA", # Use from __future__ import annotations for cleaner type hints
    "I", # Import sorting
    "W", # Style
]
ignore = ["E501"]
=======
    "E",  # Style
    "F",  # Errors
    "I",  # Import sorting
    "UP", # Upgrade to latest supported Python syntax
    "W",  # Style
]
ignore = [
    "E501", # Line too long
]
>>>>>>> cce839f0
<|MERGE_RESOLUTION|>--- conflicted
+++ resolved
@@ -121,22 +121,13 @@
 
 [tool.ruff.lint]
 select = [
-<<<<<<< HEAD
-    "E", # Style
-    "F", # Errors
-    "FA", # Use from __future__ import annotations for cleaner type hints
-    "I", # Import sorting
-    "W", # Style
-]
-ignore = ["E501"]
-=======
     "E",  # Style
     "F",  # Errors
+    "FA", # Use from __future__ import annotations for cleaner type hints
     "I",  # Import sorting
     "UP", # Upgrade to latest supported Python syntax
     "W",  # Style
 ]
 ignore = [
     "E501", # Line too long
-]
->>>>>>> cce839f0
+]